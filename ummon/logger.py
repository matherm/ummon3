--- conflicted
+++ resolved
@@ -1,15 +1,165 @@
 #############################################################################################
 # Append the path to ummon3 to PATH-Variable so that ummon can be imported during development
 import sys
-sys.path.insert(0,'../../ummon3')  # for python basicusage.py
-sys.path.insert(0,'../ummon3')     # for python examples/basicusage.py
+sys.path.insert(0,'../../ummon3')  
+sys.path.insert(0,'../ummon3')     
 #############################################################################################
 
-<<<<<<< HEAD
+import logging, warnings, os, time, socket
+from platform import platform
+import numpy as np
+import torch
+from .__version__ import version
+
+__all__ = [ 'Logger' ]
+
+# formatter for colored messages
+class _ColoredFormatter(logging.Formatter):
+    '''
+    Formatter needed for displaying colored log messages. Intended for internal use only.
+    '''
+    # types required for colored output
+    BLACK, RED, GREEN, YELLOW, BLUE, MAGENTA, CYAN, WHITE = range(8)
+    RESET_SEQ = "\033[0m"
+    COLOR_SEQ = "\033[1;%dm"
+    COLORS = {
+        'WARNING': YELLOW,
+        'ERROR': RED,
+        'CRITICAL': MAGENTA
+    }
+    
+    def __init__(self, msg):
+        logging.Formatter.__init__(self, msg)
+    
+    def format(self, record):
+        levelname = record.levelname
+        message = record.msg
+        if levelname in self.COLORS:
+            message_color = self.COLOR_SEQ % (30 + self.COLORS[levelname]) + message + self.RESET_SEQ
+            record.msg = message_color
+        return logging.Formatter.format(self, record)
+
+
+# logger
+class Logger(logging.getLoggerClass()):
+    '''
+    Logger used for Ummon::
+    
+    Parameters:
+    
+    * name: Logger name (default: 'logger')
+    * loglevel: one of the standard log levels of the logging module (default: 
+      logging.DEBUG or 10)
+    * logdir: directory for the logfiles. When set to '', nothing is logged to file.
+    
+    Messages can be displayed using the methods error(), warn(), info() and debug().
+    Warnings are output in yellow, errors in red using the methods warn(message) and 
+    error(message). warn() uses the warning mechanism from the standard warnings module
+    which are rerouted to the logger. error(message exception) throws an exception after 
+    displaying the message the type of which can be provided as second argument (default:
+    Exception). User level and debug information are displayed using info(message) and
+    debug(message). All messages can be disabled by setting the loglevel appropriately.
+    The logger supports additional logging to a file which is started using the method
+    start_logfile() and stopped by stop_logfile(). The logfile records all
+    levels, independently of what is set for console output.
+    '''
+    
+    def __init__(self, name='ummon', loglevel=logging.DEBUG, logdir=''):
+        self.name = str(name)
+        self.loglevel = int(loglevel)
+        self.logger = logging.getLogger(self.name)
+        self.logger.setLevel(self.loglevel)
+        self.logdir = str(logdir)
+    
+    # setup logging
+    def __enter__(self):
+        ch = logging.StreamHandler()
+        ch.setLevel(self.loglevel)
+        formatter = _ColoredFormatter('%(message)s')
+        ch.setFormatter(formatter)
+        self.logger.addHandler(ch)
+        self.logger.propagate = False    # do not propagate messages to ancestor handlers (avoids  
+                                    # double output on consoles/notebooks)
+        warnings.showwarning = self.send_warnings_to_log
+        
+        # start logging to file
+        if self.logdir != '':
+            self.start_logfile()
+        
+        # ummon startup message
+        self.info('ummon               Ver.{}, IOS Konstanz'.format(version))
+        
+        return self
+    
+    # stop logging
+    def __exit__(self, *err):
+        
+        # stop logging to file
+        if self.logdir != '':
+            self.stop_logfile()
+        
+        ch = self.logger.handlers[0]
+        self.logger.removeHandler(ch)
+    
+    # reroute warnings to log
+    def send_warnings_to_log(self, message, category, filename, lineno, file=None, line=None):
+        self.logger.warning(str(message))
+        return
+    
+    # error
+    def error(self, msg='', errtype=Exception):
+        err_msg = 'ERROR: ' + msg
+        self.logger.error(err_msg)
+        raise errtype(err_msg)
+    
+    # warning
+    def warn(self, msg=''):
+        warn_msg = 'WARNING: ' + msg
+        warnings.warn(warn_msg)
+    
+    # info
+    def info(self, msg=''):
+        self.logger.info(msg)
+    
+    # debug
+    def debug(self, msg=''):
+        self.logger.debug(msg)
+    
+    # set logging directory
+    def set_logdir(self, pathname):
+        
+        # check whether logging directory exists
+        if not os.path.exists(pathname):
+            raise IOError('Path to logging directory does not exist.')
+        self.logdir = pathname
+    
+    # start logging to file
+    def start_logfile(self):
+        fname = os.path.join(self.logdir, 
+            'ummon_{}.log'.format(time.strftime("%Y%m%d-%H%M%S")))
+        file_handler = logging.FileHandler(fname)
+        formatter = logging.Formatter("%(asctime)s: [%(levelname)s] %(message)s")
+        file_handler.setFormatter(formatter)
+        self.logger.addHandler(file_handler)
+        self.debug('SYSTEM INFORMATION ({})'.format(socket.gethostname()))
+        self.debug('Platform {}'.format(platform()))
+        self.debug('CUDA {}'.format(torch.version.cuda))
+        self.debug('CuDNN {}'.format(torch.backends.cudnn.version()))
+        self.debug('Python {}'.format(sys.version.split('\n')))
+        self.debug('Numpy {}'.format(np.__version__))
+        self.debug('Torch {}'.format(torch.__version__))
+    
+    # stop logging to file    
+    def stop_logfile(self):
+        if len(self.logger.handlers) < 2: # called before file logging started
+            return # do nothing in this case
+        self.logger.handlers[-1].stream.close()
+        self.logger.removeHandler(self.logger.handlers[-1])
+
 import time
 from tabulate import tabulate
 
-class Logger:
+class Logger2:
     """
     This class provides a generic Logger for logging training information to file/console.
     
@@ -163,188 +313,6 @@
                 print(tabulate(table_data, headers=['Dataset', 'Samples', "Dimensions (per sample)"]), file=logfile)
 
 
-=======
-import logging, warnings, os, time, socket
-from platform import platform
-import numpy as np
-import torch
-from .__version__ import version
-
-__all__ = [ 'Logger' ]
-
-# formatter for colored messages
-class _ColoredFormatter(logging.Formatter):
-    '''
-    Formatter needed for displaying colored log messages. Intended for internal use only.
-    '''
-    # types required for colored output
-    BLACK, RED, GREEN, YELLOW, BLUE, MAGENTA, CYAN, WHITE = range(8)
-    RESET_SEQ = "\033[0m"
-    COLOR_SEQ = "\033[1;%dm"
-    COLORS = {
-        'WARNING': YELLOW,
-        'ERROR': RED,
-        'CRITICAL': MAGENTA
-    }
-    
-    def __init__(self, msg):
-        logging.Formatter.__init__(self, msg)
-    
-    def format(self, record):
-        levelname = record.levelname
-        message = record.msg
-        if levelname in self.COLORS:
-            message_color = self.COLOR_SEQ % (30 + self.COLORS[levelname]) + message + self.RESET_SEQ
-            record.msg = message_color
-        return logging.Formatter.format(self, record)
-
-
-# logger
-class Logger(logging.getLoggerClass()):
-    '''
-    Logger used for Ummon::
-    
-    Parameters:
-    
-    * name: Logger name (default: 'logger')
-    * loglevel: one of the standard log levels of the logging module (default: 
-      logging.DEBUG or 10)
-    * logdir: directory for the logfiles. When set to '', nothing is logged to file.
-    
-    Messages can be displayed using the methods error(), warn(), info() and debug().
-    Warnings are output in yellow, errors in red using the methods warn(message) and 
-    error(message). warn() uses the warning mechanism from the standard warnings module
-    which are rerouted to the logger. error(message exception) throws an exception after 
-    displaying the message the type of which can be provided as second argument (default:
-    Exception). User level and debug information are displayed using info(message) and
-    debug(message). All messages can be disabled by setting the loglevel appropriately.
-    The logger supports additional logging to a file which is started using the method
-    start_logfile() and stopped by stop_logfile(). The logfile records all
-    levels, independently of what is set for console output.
-    '''
-    
-    def __init__(self, name='ummon', loglevel=logging.DEBUG, logdir=''):
-        self.name = str(name)
-        self.loglevel = int(loglevel)
-        self.logger = logging.getLogger(self.name)
-        self.logger.setLevel(self.loglevel)
-        self.logdir = str(logdir)
-    
-    # setup logging
-    def __enter__(self):
-        ch = logging.StreamHandler()
-        ch.setLevel(self.loglevel)
-        formatter = _ColoredFormatter('%(message)s')
-        ch.setFormatter(formatter)
-        self.logger.addHandler(ch)
-        self.logger.propagate = False    # do not propagate messages to ancestor handlers (avoids  
-                                    # double output on consoles/notebooks)
-        warnings.showwarning = self.send_warnings_to_log
-        
-        # start logging to file
-        if self.logdir != '':
-            self.start_logfile()
-        
-        # ummon startup message
-        self.info('ummon               Ver.{}, IOS Konstanz'.format(version))
-        
-        return self
-    
-    # stop logging
-    def __exit__(self, *err):
-        
-        # stop logging to file
-        if self.logdir != '':
-            self.stop_logfile()
-        
-        ch = self.logger.handlers[0]
-        self.logger.removeHandler(ch)
-    
-    # reroute warnings to log
-    def send_warnings_to_log(self, message, category, filename, lineno, file=None, line=None):
-        self.logger.warning(str(message))
-        return
-    
-    # error
-    def error(self, msg='', errtype=Exception):
-        err_msg = 'ERROR: ' + msg
-        self.logger.error(err_msg)
-        raise errtype(err_msg)
-    
-    # warning
-    def warn(self, msg=''):
-        warn_msg = 'WARNING: ' + msg
-        warnings.warn(warn_msg)
-    
-    # info
-    def info(self, msg=''):
-        self.logger.info(msg)
-    
-    # debug
-    def debug(self, msg=''):
-        self.logger.debug(msg)
-    
-    # set logging directory
-    def set_logdir(self, pathname):
-        
-        # check whether logging directory exists
-        if not os.path.exists(pathname):
-            raise IOError('Path to logging directory does not exist.')
-        self.logdir = pathname
-    
-    # start logging to file
-    def start_logfile(self):
-        fname = os.path.join(self.logdir, 
-            'ummon_{}.log'.format(time.strftime("%Y%m%d-%H%M%S")))
-        file_handler = logging.FileHandler(fname)
-        formatter = logging.Formatter("%(asctime)s: [%(levelname)s] %(message)s")
-        file_handler.setFormatter(formatter)
-        self.logger.addHandler(file_handler)
-        self.debug('SYSTEM INFORMATION ({})'.format(socket.gethostname()))
-        self.debug('Platform {}'.format(platform()))
-        self.debug('CUDA {}'.format(torch.version.cuda))
-        self.debug('CuDNN {}'.format(torch.backends.cudnn.version()))
-        self.debug('Python {}'.format(sys.version.split('\n')))
-        self.debug('Numpy {}'.format(np.__version__))
-        self.debug('Torch {}'.format(torch.__version__))
-    
-    # stop logging to file    
-    def stop_logfile(self):
-        if len(self.logger.handlers) < 2: # called before file logging started
-            return # do nothing in this case
-        self.logger.handlers[-1].stream.close()
-        self.logger.removeHandler(self.logger.handlers[-1])
-
-
-# class Logger:
-#     """
-#     This class provides a generic Logger for logging training information to file/console.
-#     
-#     Constructor
-#     -----------
-#     direname : String
-#                The directory used for saving logs (if NULL logs are only printed to console)       
-#              
-#     Methods
-#     -------
-#         
-#          
-#     """
-#     def __init__(self, direname):
-#         self.name = "ummon.Logger"
-#         
-#         if direname:
-#             self.dirname = direname
-#             self.filelog = True
-#         else:
-#             self.filelog = False
-#             
-#     def log_to_file(self, training_state):
-#         pass
-#     
-#     def log_to_console(self, training_state):
-#         pass        
->>>>>>> 9a5a45d1
         
 if __name__ == "__main__":
-    print("This is", Logger().name)+    print("This is", Logger2().name)