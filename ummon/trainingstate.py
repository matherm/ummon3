--- conflicted
+++ resolved
@@ -65,7 +65,7 @@
                      validation_accuracy = 0., 
                      validation_dataset = None,
                      samples_per_second = None,
-<<<<<<< HEAD
+                     scheduler = None,
                      args = {}):
         """
         Updates the trainingstate with the given parameters.
@@ -73,10 +73,6 @@
         occurs in the resulting dictionary.
         
         """
-=======
-                     scheduler = None,
-                     args = None):
->>>>>>> bde97467
         
         # INITIALIZE NEW STATE
         if self.state is None:
