import time
import numpy as np
import torch.nn as nn
import torch.utils.data
from torch.autograd import Variable
from torch.utils.data import DataLoader
<<<<<<< HEAD
from ummon import *
=======
from ummon.logger import Logger
from ummon.trainingstate import Trainingstate
from ummon.analyzer import Analyzer
from ummon.schedulers import StepLR_earlystop
>>>>>>> bde97467

class MetaTrainer:
    """
    This class provides a generic trainer for training PyTorch-models.
    For specialized use in Regression or Classification this class needs to be subclassed.
    
    Constructor
    -----------
    logger            : ummon.Logger
                        The logger to use (if NULL default logger will be used)
    model             : torch.nn.module
                        The model used for training
    loss_function     : torch.nn.module
                      : The loss function for the optimization
    optimizer         : torch.optim.optimizer
                        The optimizer for the training
    scheduler         : torch.optim.lr_scheduler._LRScheduler
                        OPTIONAL A learning rate scheduler
    model_filename    : String
                      : OPTIONAL Name of the persisted model files
    model_keep_epochs : bool
                        OPTIONAL Specifies intermediate (for every epoch) model persistency (default False).
    precision         : np.dtype
                        OPTIONAL Specifiec FP32 or FP64 Training (default np.float32).
    use_cuda          : bool
                        OPTIONAL Shall cuda be used as computational backend (default False)
    profile           : bool
                        OPTIONAL Activates some advanced timing and profiling logs (default False)
    
    Methods
    -------
    fit()            :  trains a model
    _evaluate()      :  validates the model
    _moving_average():  helper method
             
    """
    def __init__(self, logger, model, loss_function, optimizer, 
                 scheduler = None, 
                 model_filename = "model.pth.tar", 
                 model_keep_epochs = False,
                 precision = np.float32,
                 use_cuda = False,
                 profile = False):
        
        assert type(logger) == Logger
        assert isinstance(model, nn.Module)
        assert isinstance(optimizer, torch.optim.Optimizer)
        assert isinstance(loss_function, nn.Module)
        if scheduler is not None:
            if not isinstance(scheduler, torch.optim.lr_scheduler._LRScheduler) and not \
                isinstance(scheduler, StepLR_earlystop):
                raise TypeError('{} is not a scheduler'.format(type(scheduler).__name__))
        assert precision == np.float32 or precision == np.float64
        
        # MEMBER VARIABLES
        # Training parameters
        self.model = model
        self.criterion = loss_function
        self.optimizer = optimizer
        self.scheduler = scheduler
        self.epoch = 0
        self.precision = precision
        self.use_cuda = use_cuda
        self.profile = profile
        
        #  Persistency parameters
        self.model_filename = model_filename
        self.model_keep_epochs = model_keep_epochs
        
        # INITIALIZE LOGGER
        self.logger = logger
        
        # Computational configuration
        if self.use_cuda:
            if not torch.cuda.is_available():
                logger.error('CUDA is not available on your system.')
        self.model = uu.transform_model(model, precision, use_cuda)
    
    
    def _prepare_epoch(self):
        """
        Some epoch initialization stuff like adjusting the learning rate scheduler and initializing the clock.
        
        Return
        ------
        time_dict (dictionary of timestamps): Dictionary that is used for profiling executing time.
        
        """
        # TAKE TIME
        time_dict = {"t"        : time.time(),
                     "loader"   : 0,
                     "model"    : 0,
                     "loss"     : 0,
                     "backprop" : 0,
                     "hooks"    : 0,
                     "total"    : 0}
        
        # ANNEAL LEARNING RATE
        if self.scheduler: 
            self.scheduler.step()
        
        return time_dict

        
    def _forward_one_batch(self, inputs, time_dict):
        """
        Some epoch initialization stuff like adjusting the learning rate scheduler and initializing the clock.
        
        Arguments
        ---------
        *inputs    (torch.autograd.Variable): A packed torch.Tensor representing a single mini-batch.
        *time_dict (dict)                   : Dictionary that is used for profiling executing time.
        
        Return
        ------
        *output    (torch.autograd.Variable): A packed torch.Tensor representing a single output of a mini-batch.
        *time_dict (dict)                   : Dictionary that is used for profiling executing time.
        
        """
        # Execute Model
        output = self.model(inputs)
        
        # time model
        if self.profile and self.use_cuda: torch.cuda.synchronize()
        time_dict["model"] = time_dict["model"] + (time.time() - time_dict["t"])
       
        return output, time_dict
       
    def _loss_one_batch(self, output, targets, time_dict):
        """
        Computes the loss for a single mini-batch
        
        Arguments
        ---------
        *output    (torch.autograd.Variable): A packed torch.Tensor representing a single output of a mini-batch.
        *targets   (torch.autograd.Variable): The targets for a mini-batch
        *time_dict (dict)                   : Dictionary that is used for profiling executing time.
        
        Return
        ------
        *loss      (torch.autograd.Variable): The computed loss as scalar
        *time_dict (dict)                   : Dictionary that is used for profiling executing time.
        
        """
        assert type(output) == torch.autograd.Variable

        if targets.is_cuda or output.is_cuda:
            output, targets = output.cuda(), targets.cuda()
        
        loss = self.criterion(output, targets)
        
        # time loss
        if self.profile and self.use_cuda: torch.cuda.synchronize()
        time_dict["loss"] = time_dict["loss"] + (time.time() - time_dict["t"])
        return loss, time_dict
      
    def _backward_one_batch(self, loss, time_dict, after_backward_hook=None, output=None, targets=None):
        """
        Computes the loss for a single mini-batch
        
        Arguments
        ---------
        *loss      (torch.autograd.Variable): The computed loss as scalar
        *time_dict (dict)                   : Dictionary that is used for profiling executing time.
        *OPTIONAL after_backward_hook (function(model, output.data, targets.data, loss.data)):
                                            : A hook that gets executed after backward pass.
        *OPTIONAL output    (torch.autograd.Variable): A packed torch.Tensor representing a 
                                              single output of a mini-batch.
        *OPTIONAL targets   (torch.autograd.Variable): The targets for a mini-batch
        
        Return
        ------
        *time_dict (dict)                   : Dictionary that is used for profiling executing time.
        
        """
        # Zero the gradient    
        self.optimizer.zero_grad()
        
        # Backpropagation
        loss.backward()
        
        # time backprop
        if self.profile and self.use_cuda: torch.cuda.synchronize()
        time_dict["backprop"] = time_dict["backprop"] + (time.time() - time_dict["t"])
        
        # Run hooks
        if after_backward_hook is not None:
            after_backward_hook(self.model, output.data, targets.data, loss.cpu().data)
        
        # time hooks
        if self.profile and self.use_cuda: torch.cuda.synchronize()
        time_dict["hooks"] = time_dict["hooks"] + (time.time() - time_dict["t"])
        
        # Take gradient descent
        self.optimizer.step()
        
        return time_dict

    def _finish_one_batch(self, batch, batches, epoch, avg_training_loss, training_batchsize, time_dict):
        """
        Finishes a batch and updates moving average loss. Last it logs the current state.
        
        Arguments
        ---------
        *batch  (int) : The current batch number.
        *batches (int) : The total batch number.
        *epoch (int) : The current epoch number.
        *avg_training_loss (float) : The current training loss.
        *training_batchsize (int) ; The batch size of the scheduled training.
        *time_dict (dict)                   : Dictionary that is used for profiling executing time.
        
        Return
        ------
        *time_dict (dict)                   : Dictionary that is used for profiling executing time.
        
        """
        # total time
        if self.profile and self.use_cuda: torch.cuda.synchronize()
        time_dict["total"] = time_dict["total"] + (time.time() - time_dict["t"])
        
        # Log status
        self.logger.log_one_batch(epoch + 1, batch + 1, batches, avg_training_loss, training_batchsize, time_dict, self.profile)
        
        # Reset time
        time_dict["t"] = time.time()
        return time_dict
        

    def _moving_average(self, t, ma, value, buffer):
        """
        Helper method for computing moving averages.
        
        Arguments
        ---------
        * t (int) : The timestep
        * ma (float) : Current moving average
        * value (float) : Current value
        * buffer (List<float>) : The buffer of size N
        
        Return
        ------
        * moving_average (float) : The new computed moving average.
        
        """
        n = buffer.shape[0]
        if ma is None:
            moving_average = value
            buffer += value
        else:
            moving_average = ma + (value / n) - (buffer[t % n] / n)
        buffer[t % n] = value
        return moving_average
    
    
    def _restore_training_state(self, trainingstate):
        """
        Restores the state from a given trainingstate:
            - loads weights
            - loads optimizer
            - loads scheduler
            - resets epoch
        
        Arguments
        ---------
        *trainingstate (ummon.Trainingstate) : A class representing persisted ummon training states
        
        Return
        ------
        *trainingstate (ummon.Trainingstate) : Same as input or NEW when trainingstate was None.
        
        """
        assert type(trainingstate) == Trainingstate if not trainingstate is None else True
               
        # RESTORE STATE    
        if trainingstate:
            self.logger.info("[Status]" )
            trs = trainingstate.get_summary()
            self.logger.info('Epochs: {}, best training loss ({}): {:.4f}, best validation loss ({}): {:.4f}'.format(
                trs['Epochs'], trs['Best Training Loss'][0], trs['Best Training Loss'][1], 
                trs['Best Validation Loss'][0], trs['Best Validation Loss'][1]))
            self.epoch = trainingstate.state["training_loss[]"][-1][0]
            self.model = trainingstate.load_weights(self.model)
            self.optimizer = trainingstate.load_optimizer(self.optimizer)
            if isinstance(self.scheduler, StepLR_earlystop):
                self.scheduler = trainingstate.load_scheduler(self.scheduler)
        else:
            trainingstate = Trainingstate()
        return trainingstate
            
    
    def _input_params_validation(self, epochs, eval_interval):
        """
        Validates the given parameters
        
        Arguments
        ---------
        *epochs (int) : The number of scheduled epochs.
        *eval_interval (int) : The interval between model evaluation with validation dataset
        
        Return
        ------
        *epochs (int) : Same as input or corrected versions of input.
        *eval_interval(int) : Same as input or corrected versions of input.
        """
        # check parameters
        epochs = int(epochs)
        if epochs < 1:
            self.logger.error('Number of epochs must be > 0.', ValueError)
        eval_interval = int(eval_interval)
        
        return epochs, eval_interval     
    
    def _problem_summary(self, epochs, dataloader_training, validation_set):
        """
        Prints the problem summary
        
        Arguments
        ---------
        *epochs (int) : The number of scheduled epochs.
        *dataloader_training (torch.utils.data.Dataloader) : A dataloader holding the training data.
        *validation_set (torch.utils.data.Dataset) : A dataset holding the validation data
        """
        # PRINT SOME INFORMATION ABOUT THE SCHEDULED TRAINING
        self.logger.print_problem_summary(self.model, self.criterion, self.optimizer, 
            dataloader_training, validation_set, epochs, None)
        
        # training startup message
<<<<<<< HEAD
        self.logger.info('Begin training: {} epochs.'.format(epochs))    
=======
        self.logger.info('Begin training: {} epochs.'.format(epochs))        
        for epoch in range(self.epoch, self.epoch + epochs):
            
            # TAKE TIME
            t = time.time()
            time_dict = {"loader"   : 0,
                         "model"    : 0,
                         "loss"     : 0,
                         "backprop" : 0,
                         "hooks"    : 0,
                         "total"    : 0}
           
            # Moving average
            n, avg_training_loss, avg_training_acc = 5, None, None
            training_loss, training_acc  = np.zeros(n, dtype=np.float64), np.zeros(n, 
                dtype=np.float64)
            
            # Buffer for asynchronous model evaluation
            output_buffer = []
            
            # COMPUTE ONE EPOCH                
            for batch, data in enumerate(dataloader_training, 0):
                
                # time dataloader
                time_dict["loader"] = time_dict["loader"] + (time.time() - t)
                
                # Get the inputs
                inputs, targets = Variable(data[0]), Variable(data[1])
                
                # Handle cuda
                if self.use_cuda:
                    inputs, targets = inputs.cuda(), targets.cuda()
                
                # Execute Model
                output = self.model(inputs)
                
                # time model
                if self.profile and self.use_cuda: torch.cuda.synchronize()
                time_dict["model"] = time_dict["model"] + (time.time() - t)
                
                # Ensure Cuda for singular outputs
                if type(output) != tuple:
                    if targets.is_cuda or output.is_cuda:
                        output, targets = output.cuda(), targets.cuda()
                    else:
                        output, targets = output.cpu(), targets.cpu()
                    assert type(output) == torch.autograd.Variable
                else:
                    assert type(output[0]) == torch.autograd.Variable
                
                # Compute Loss
                loss = self.criterion(output, targets)
                
                # time loss
                if self.profile and self.use_cuda: torch.cuda.synchronize()
                time_dict["loss"] = time_dict["loss"] + (time.time() - t)
                
                # Zero the gradient    
                self.optimizer.zero_grad()
                
                # Backpropagation
                loss.backward()
                
                # time backprop
                if self.profile and self.use_cuda: torch.cuda.synchronize()
                time_dict["backprop"] = time_dict["backprop"] + (time.time() - t)
                
                # Run hooks
                if after_backward_hook is not None:
                    if type(output) != tuple:
                        after_backward_hook(self.model, output.data, targets.data, loss.cpu().data)
                    else:
                        after_backward_hook(self.model, output[0].data, targets.data, loss.cpu().data)
                
                # time hooks
                if self.profile and self.use_cuda: torch.cuda.synchronize()
                time_dict["hooks"] = time_dict["hooks"] + (time.time() - t)
                
                # Take gradient descent
                self.optimizer.step()
                
                # Running average training loss
                avg_training_loss = self._moving_average(batch, avg_training_loss, loss.cpu().data[0], training_loss)
                
                # total time
                if self.profile and self.use_cuda: torch.cuda.synchronize()
                time_dict["total"] = time_dict["total"] + (time.time() - t)
                
                # Log status
                self.logger.log_one_batch(epoch + 1, batch + 1, batches, avg_training_loss, dataloader_training.batch_size, time_dict, self.profile)
                
                # Reset time
                t = time.time()
                
                # Save output for later evaluation
                if not self.regression:
                    if type(output) != tuple:
                        output_buffer.append((output.data.clone(), targets.data.clone(), batch))
                    else:
                        output_buffer.append((output[0].data.clone(), targets.data.clone(), batch))
                else:
                    avg_training_acc = 0.
            
            # Log epoch
            self.logger.log_epoch(epoch + 1, batch + 1, 
                                  batches, 
                                  avg_training_loss, 
                                  dataloader_training.batch_size, 
                                  time_dict, 
                                  self.profile)
            
            # MODEL VALIDATION
            trainingstate = self._evaluate(epoch + 1, eval_interval, validation_set, avg_training_loss, 
                                               avg_training_acc, training_acc, dataloader_training.batch_size, 
                                               dataloader_training, after_eval_hook, eval_batch_size, 
                                               trainingstate, output_buffer, args)
            
            # ANNEAL LEARNING RATE
            if self.scheduler: 
                self.scheduler.step()
            
            # SAVE MODEL
            trainingstate.save_state(self.model_filename, self.model_keep_epochs)
            
            # CLEAN UP
            del output_buffer[:]
                
        return trainingstate
    
    
    def _evaluate(self, epoch, eval_interval, validation_set, avg_training_loss, avg_training_acc, training_acc,
        training_batch_size, dataloader_training, after_eval_hook, eval_batch_size, 
        trainingstate, output_buffer, args):
        # INIT ARGS
        args = {} if args is None else args
        
        if (epoch +1) % eval_interval == 0 and validation_set is not None:
                # Compute Running average accuracy
                for saved_output, saved_targets, batch in output_buffer:
                    if type(saved_output) != tuple:
                        classes = Analyzer.classify(saved_output.cpu())
                    else:
                        classes = Analyzer.classify(saved_output[0].cpu())
                    acc = Analyzer.compute_accuracy(classes, saved_targets.cpu())
                    avg_training_acc = self._moving_average(batch, avg_training_acc, acc, training_acc)
        
            
                # MODEL EVALUATION
                evaluation_dict = Analyzer.evaluate(self.model, 
                                                    self.criterion, 
                                                    validation_set, 
                                                    self.regression, 
                                                    self.logger, 
                                                    after_eval_hook, 
                                                    batch_size=eval_batch_size)
                
                # UPDATE TRAININGSTATE
                trainingstate.update_state(epoch, self.model, self.criterion, self.optimizer, 
                             training_loss = avg_training_loss, 
                             validation_loss = evaluation_dict["loss"], 
                             training_accuracy = avg_training_acc,
                             training_batchsize = training_batch_size,
                             validation_accuracy = evaluation_dict["accuracy"], 
                             validation_batchsize = len(validation_set),
                             regression = self.regression,
                             precision = self.precision,
                             detailed_loss = evaluation_dict["detailed_loss"],
                             training_dataset = dataloader_training.dataset,
                             validation_dataset = validation_set,
                             samples_per_second = evaluation_dict["samples_per_second"],
                             args = {**args, **evaluation_dict["args[]"]})

                self.logger.log_evaluation(trainingstate, self.profile)
                        
        else: # no validation set
                    
                    trainingstate.update_state(epoch, self.model, self.criterion, self.optimizer, 
                        training_loss = avg_training_loss, 
                        validation_loss = None, 
                        training_accuracy = avg_training_acc,
                        training_batchsize = dataloader_training.batch_size,
                        validation_accuracy = None, 
                        validation_batchsize = None,
                        regression = self.regression,
                        precision = self.precision,
                        detailed_loss = repr(self.criterion),
                        training_dataset = dataloader_training.dataset,
                        validation_dataset = None,
                        samples_per_second = None,
                        args = {})

        return trainingstate
        
        
    def _moving_average(self, t, ma, value, buffer):
        n = buffer.shape[0]
        if ma is None:
            moving_average = value
            buffer += value
        else:
            moving_average = ma + (value / n) - (buffer[t % n] / n)
        buffer[t % n] = value
        return moving_average
               
        
if __name__ == "__main__":
    print("This is", Trainer().name)
    
>>>>>>> bde97467
<|MERGE_RESOLUTION|>--- conflicted
+++ resolved
@@ -2,16 +2,12 @@
 import numpy as np
 import torch.nn as nn
 import torch.utils.data
+import ummon.utils as uu
 from torch.autograd import Variable
 from torch.utils.data import DataLoader
-<<<<<<< HEAD
-from ummon import *
-=======
 from ummon.logger import Logger
 from ummon.trainingstate import Trainingstate
-from ummon.analyzer import Analyzer
 from ummon.schedulers import StepLR_earlystop
->>>>>>> bde97467
 
 class MetaTrainer:
     """
@@ -286,17 +282,18 @@
         assert type(trainingstate) == Trainingstate if not trainingstate is None else True
                
         # RESTORE STATE    
-        if trainingstate:
-            self.logger.info("[Status]" )
-            trs = trainingstate.get_summary()
-            self.logger.info('Epochs: {}, best training loss ({}): {:.4f}, best validation loss ({}): {:.4f}'.format(
-                trs['Epochs'], trs['Best Training Loss'][0], trs['Best Training Loss'][1], 
-                trs['Best Validation Loss'][0], trs['Best Validation Loss'][1]))
-            self.epoch = trainingstate.state["training_loss[]"][-1][0]
-            self.model = trainingstate.load_weights(self.model)
-            self.optimizer = trainingstate.load_optimizer(self.optimizer)
-            if isinstance(self.scheduler, StepLR_earlystop):
-                self.scheduler = trainingstate.load_scheduler(self.scheduler)
+        if trainingstate is not None:
+            if trainingstate.state is not None:
+                self.logger.info("[Status]" )
+                trs = trainingstate.get_summary()
+                self.logger.info('Epochs: {}, best training loss ({}): {:.4f}, best validation loss ({}): {:.4f}'.format(
+                    trs['Epochs'], trs['Best Training Loss'][0], trs['Best Training Loss'][1], 
+                    trs['Best Validation Loss'][0], trs['Best Validation Loss'][1]))
+                self.epoch = trainingstate.state["training_loss[]"][-1][0]
+                self.model = trainingstate.load_weights(self.model)
+                self.optimizer = trainingstate.load_optimizer(self.optimizer)
+                if isinstance(self.scheduler, StepLR_earlystop):
+                    self.scheduler = trainingstate.load_scheduler(self.scheduler)
         else:
             trainingstate = Trainingstate()
         return trainingstate
@@ -339,215 +336,81 @@
             dataloader_training, validation_set, epochs, None)
         
         # training startup message
-<<<<<<< HEAD
         self.logger.info('Begin training: {} epochs.'.format(epochs))    
-=======
-        self.logger.info('Begin training: {} epochs.'.format(epochs))        
-        for epoch in range(self.epoch, self.epoch + epochs):
-            
-            # TAKE TIME
-            t = time.time()
-            time_dict = {"loader"   : 0,
-                         "model"    : 0,
-                         "loss"     : 0,
-                         "backprop" : 0,
-                         "hooks"    : 0,
-                         "total"    : 0}
-           
-            # Moving average
-            n, avg_training_loss, avg_training_acc = 5, None, None
-            training_loss, training_acc  = np.zeros(n, dtype=np.float64), np.zeros(n, 
-                dtype=np.float64)
-            
-            # Buffer for asynchronous model evaluation
-            output_buffer = []
-            
-            # COMPUTE ONE EPOCH                
-            for batch, data in enumerate(dataloader_training, 0):
-                
-                # time dataloader
-                time_dict["loader"] = time_dict["loader"] + (time.time() - t)
-                
-                # Get the inputs
-                inputs, targets = Variable(data[0]), Variable(data[1])
-                
-                # Handle cuda
-                if self.use_cuda:
-                    inputs, targets = inputs.cuda(), targets.cuda()
-                
-                # Execute Model
-                output = self.model(inputs)
-                
-                # time model
-                if self.profile and self.use_cuda: torch.cuda.synchronize()
-                time_dict["model"] = time_dict["model"] + (time.time() - t)
-                
-                # Ensure Cuda for singular outputs
-                if type(output) != tuple:
-                    if targets.is_cuda or output.is_cuda:
-                        output, targets = output.cuda(), targets.cuda()
-                    else:
-                        output, targets = output.cpu(), targets.cpu()
-                    assert type(output) == torch.autograd.Variable
-                else:
-                    assert type(output[0]) == torch.autograd.Variable
-                
-                # Compute Loss
-                loss = self.criterion(output, targets)
-                
-                # time loss
-                if self.profile and self.use_cuda: torch.cuda.synchronize()
-                time_dict["loss"] = time_dict["loss"] + (time.time() - t)
-                
-                # Zero the gradient    
-                self.optimizer.zero_grad()
-                
-                # Backpropagation
-                loss.backward()
-                
-                # time backprop
-                if self.profile and self.use_cuda: torch.cuda.synchronize()
-                time_dict["backprop"] = time_dict["backprop"] + (time.time() - t)
-                
-                # Run hooks
-                if after_backward_hook is not None:
-                    if type(output) != tuple:
-                        after_backward_hook(self.model, output.data, targets.data, loss.cpu().data)
-                    else:
-                        after_backward_hook(self.model, output[0].data, targets.data, loss.cpu().data)
-                
-                # time hooks
-                if self.profile and self.use_cuda: torch.cuda.synchronize()
-                time_dict["hooks"] = time_dict["hooks"] + (time.time() - t)
-                
-                # Take gradient descent
-                self.optimizer.step()
-                
-                # Running average training loss
-                avg_training_loss = self._moving_average(batch, avg_training_loss, loss.cpu().data[0], training_loss)
-                
-                # total time
-                if self.profile and self.use_cuda: torch.cuda.synchronize()
-                time_dict["total"] = time_dict["total"] + (time.time() - t)
-                
-                # Log status
-                self.logger.log_one_batch(epoch + 1, batch + 1, batches, avg_training_loss, dataloader_training.batch_size, time_dict, self.profile)
-                
-                # Reset time
-                t = time.time()
-                
-                # Save output for later evaluation
-                if not self.regression:
-                    if type(output) != tuple:
-                        output_buffer.append((output.data.clone(), targets.data.clone(), batch))
-                    else:
-                        output_buffer.append((output[0].data.clone(), targets.data.clone(), batch))
-                else:
-                    avg_training_acc = 0.
-            
-            # Log epoch
-            self.logger.log_epoch(epoch + 1, batch + 1, 
-                                  batches, 
-                                  avg_training_loss, 
-                                  dataloader_training.batch_size, 
-                                  time_dict, 
-                                  self.profile)
-            
-            # MODEL VALIDATION
-            trainingstate = self._evaluate(epoch + 1, eval_interval, validation_set, avg_training_loss, 
-                                               avg_training_acc, training_acc, dataloader_training.batch_size, 
-                                               dataloader_training, after_eval_hook, eval_batch_size, 
-                                               trainingstate, output_buffer, args)
-            
-            # ANNEAL LEARNING RATE
-            if self.scheduler: 
-                self.scheduler.step()
-            
-            # SAVE MODEL
-            trainingstate.save_state(self.model_filename, self.model_keep_epochs)
-            
-            # CLEAN UP
-            del output_buffer[:]
-                
-        return trainingstate
-    
-    
-    def _evaluate(self, epoch, eval_interval, validation_set, avg_training_loss, avg_training_acc, training_acc,
-        training_batch_size, dataloader_training, after_eval_hook, eval_batch_size, 
-        trainingstate, output_buffer, args):
-        # INIT ARGS
-        args = {} if args is None else args
+
+    def _evaluate_training(self, Analyzer, batch, batches, 
+                  time_dict, 
+                  epoch, eval_interval, 
+                  validation_set, 
+                  avg_training_loss,
+                  dataloader_training, 
+                  after_eval_hook, 
+                  eval_batch_size, 
+                  trainingstate):
+        """
+        Evaluates the current training state against agiven analyzer
+        
+        Arguments
+        ---------
+        *Analyzer (ummon.Analyzer) : A training type specific analyzer.
+        *batch (int) : The batch number.
+        *batches (int) : The total number of batches.
+        *time_dict (dict) : Dictionary that is used for profiling executing time.
+        *epoch (int) : The current epoch.
+        *eval_interval (int) : The interval in epochs for evaluation against validation dataset.
+        *validation_set (torch.utils.data.Dataset) : Validation data.
+        *avg_training_loss (float) : the current training loss
+        *dataloader_training : The training data
+        *after_eval_hook : A hook that gets executed after evaluation
+        *eval_batch_size (int) : A custom batch size to be used during evaluation
+        *trainingstate (ummon.Trainingstate) : The trainingstate object to be updated
+        
+        Return
+        ------
+        *trainingstate (ummon.Trainingstate) : The updated trainingstate object
+        
+        """
+
+        # Log epoch
+        self.logger.log_epoch(epoch + 1, batch + 1, 
+                              batches, 
+                              avg_training_loss, 
+                              dataloader_training.batch_size, 
+                              time_dict, 
+                              self.profile)
         
         if (epoch +1) % eval_interval == 0 and validation_set is not None:
-                # Compute Running average accuracy
-                for saved_output, saved_targets, batch in output_buffer:
-                    if type(saved_output) != tuple:
-                        classes = Analyzer.classify(saved_output.cpu())
-                    else:
-                        classes = Analyzer.classify(saved_output[0].cpu())
-                    acc = Analyzer.compute_accuracy(classes, saved_targets.cpu())
-                    avg_training_acc = self._moving_average(batch, avg_training_acc, acc, training_acc)
-        
             
                 # MODEL EVALUATION
                 evaluation_dict = Analyzer.evaluate(self.model, 
                                                     self.criterion, 
                                                     validation_set, 
-                                                    self.regression, 
                                                     self.logger, 
                                                     after_eval_hook, 
                                                     batch_size=eval_batch_size)
                 
                 # UPDATE TRAININGSTATE
-                trainingstate.update_state(epoch, self.model, self.criterion, self.optimizer, 
-                             training_loss = avg_training_loss, 
-                             validation_loss = evaluation_dict["loss"], 
-                             training_accuracy = avg_training_acc,
-                             training_batchsize = training_batch_size,
-                             validation_accuracy = evaluation_dict["accuracy"], 
-                             validation_batchsize = len(validation_set),
-                             regression = self.regression,
-                             precision = self.precision,
-                             detailed_loss = evaluation_dict["detailed_loss"],
-                             training_dataset = dataloader_training.dataset,
-                             validation_dataset = validation_set,
-                             samples_per_second = evaluation_dict["samples_per_second"],
-                             args = {**args, **evaluation_dict["args[]"]})
-
-                self.logger.log_evaluation(trainingstate, self.profile)
+                trainingstate.update_state(epoch + 1, self.model, self.criterion, self.optimizer, 
+                                        training_loss = avg_training_loss, 
+                                        training_batchsize = dataloader_training.batch_size,
+                                        training_dataset = dataloader_training.dataset,
+                                        trainer_instance = type(self),
+                                        precision = self.precision,
+                                        detailed_loss = repr(self.criterion),
+                                        validation_loss = evaluation_dict["loss"], 
+                                        validation_dataset = validation_set,
+                                        samples_per_second = evaluation_dict["samples_per_second"],
+                                        scheduler = self.scheduler)
+        
+                self.logger.log_regression_evaluation(trainingstate, self.profile)
                         
         else: # no validation set
-                    
-                    trainingstate.update_state(epoch, self.model, self.criterion, self.optimizer, 
-                        training_loss = avg_training_loss, 
-                        validation_loss = None, 
-                        training_accuracy = avg_training_acc,
-                        training_batchsize = dataloader_training.batch_size,
-                        validation_accuracy = None, 
-                        validation_batchsize = None,
-                        regression = self.regression,
-                        precision = self.precision,
-                        detailed_loss = repr(self.criterion),
-                        training_dataset = dataloader_training.dataset,
-                        validation_dataset = None,
-                        samples_per_second = None,
-                        args = {})
-
-        return trainingstate
-        
-        
-    def _moving_average(self, t, ma, value, buffer):
-        n = buffer.shape[0]
-        if ma is None:
-            moving_average = value
-            buffer += value
-        else:
-            moving_average = ma + (value / n) - (buffer[t % n] / n)
-        buffer[t % n] = value
-        return moving_average
-               
-        
-if __name__ == "__main__":
-    print("This is", Trainer().name)
-    
->>>>>>> bde97467
+                trainingstate.update_state(epoch + 1, self.model, self.criterion, self.optimizer, 
+                training_loss = avg_training_loss, 
+                training_batchsize = dataloader_training.batch_size,
+                training_dataset = dataloader_training.dataset,
+                trainer_instance = type(self),
+                precision = self.precision,
+                detailed_loss = repr(self.criterion))
+        
+        return trainingstate