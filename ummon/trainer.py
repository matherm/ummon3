#############################################################################################
# Append the path to ummon3 to PATH-Variable so that ummon can be imported during development
import sys
sys.path.insert(0,'../../ummon3') 
sys.path.insert(0,'../ummon3')     
#############################################################################################

import time
import numpy as np
import torch
import torch.nn as nn
import torch.utils.data
from torch.autograd import Variable
from torch.utils.data import DataLoader
from ummon.utils import Torchutils
from ummon.logger import Logger
from ummon.trainingstate import Trainingstate
from ummon.analyzer import Analyzer

class Trainer:
    """
    This class provides a generic trainer for training PyTorch-models.
    
    Constructor
    -----------
    logger            : ummon.Logger
                        The logger to use (if NULL default logger will be used)
    model             : torch.nn.module
                        The model used for training
    loss_function     : torch.nn.module
                      : The loss function for the optimization
    optimizer         : torch.optim.optimizer
                        The optimizer for the training
    scheduler         : torch.optim.lr_scheduler._LRScheduler
                        OPTIONAL A learning rate scheduler
    trainingstate     : ummon.Trainingstate
                        OPTIONAL An optional trainingstate to initialize model and optimizer with an previous state
    regression        : bool
                        OPTIONAL Speficies the problem type. Used for outputs etc (default False).
    model_filename    : String
                      : OPTIONAL Name of the persisted model files
    model_keep_epochs : bool
                        OPTIONAL Specifies intermediate (for every epoch) model persistency (default False).
    precision         : np.dtype
                        OPTIONAL Specifiec FP32 or FP64 Training (default np.float32).
    use_cuda          : bool
                        OPTIONAL Shall cuda be used as computational backend (default False)
    profile           : bool
                        OPTIONAL Activates some advanced timing and profiling logs (default False)
    
    Methods
    -------
    fit()            :  trains a model
    _evaluate()      :  validates the model
    _moving_average():  helper method
             
    """
    def __init__(self, logger, model, loss_function, optimizer, 
                 scheduler = None, 
                 trainingstate = None, 
                 regression = False, 
                 model_filename = "model.pth.tar", 
                 model_keep_epochs = False,
                 precision = np.float32,
                 use_cuda = False,
                 profile = False):
        
        assert type(logger) == Logger
        assert isinstance(model, nn.Module)
        assert isinstance(optimizer, torch.optim.Optimizer)
        assert isinstance(loss_function, nn.Module)
        assert isinstance(scheduler, torch.optim.lr_scheduler._LRScheduler) if not scheduler is None else True
        assert type(trainingstate) == Trainingstate if not trainingstate is None else True
        assert precision == np.float32 or precision == np.float64
        
        self.name = "ummon.Trainer"

        # MEMBER VARIABLES
        # Training parameters
        self.model = model
        self.criterion = loss_function
        self.optimizer = optimizer
        self.scheduler = scheduler
        self.trainingstate = Trainingstate()
        self.regression = regression
        self.epoch = 0
        self.precision = precision
        self.use_cuda = use_cuda
        self.profile = profile
        
        #  Persistency parameters
        self.model_filename = model_filename
        self.model_keep_epochs = model_keep_epochs
        
        # INITIALIZE LOGGER
        self.logger = logger
        
        # RESTORE STATE    
        if trainingstate:
            self.trainingstate = trainingstate
            self.logger.info("[Status]" )
            trs = self.trainingstate.get_summary()
            self.logger.info('Epochs: {}, best training loss ({}): {:.4f}, best validation loss ({}): {:.4f}'.format(
                trs['Epochs'], trs['Best Training Loss'][0], trs['Best Training Loss'][1], 
                trs['Best Validation Loss'][0], trs['Best Validation Loss'][1]))
            self.epoch = self.trainingstate.state["training_loss[]"][-1][0]
            self.optimizer.load_state_dict(trainingstate.state["optimizer_state"])
            self.model.load_state_dict(trainingstate.state["model_state"])  
            
            assert precision == self.trainingstate.state["precision"]
            self.precision = precision
        
        # Computational configuration
        if self.precision == np.float32:
            self.model = self.model.float()
        if self.precision == np.float64:
            self.model = self.model.double()
        if self.use_cuda:
            if not torch.cuda.is_available():
                logger.error('CUDA is not available on your system.')
            self.model = self.model.cuda()
        else:
            self.model = self.model.cpu()
    
    
    def fit(self, dataloader_training, epochs=1, validation_set=None, eval_interval=500, 
        early_stopping=np.iinfo(np.int32).max, do_combined_retraining=False,
        after_backward_hook=None, after_eval_hook=None, eval_batch_size=-1, args=None):
        """
        Fits a model with given training and validation dataset
        
        Arguments
        ---------
        dataloader_training :   torch.utils.data.DataLoader OR tuple (X,y,batch)
                                The dataloader that provides the training data
        epochs              :   int
                                Epochs to train
        validation_set      :   torch.utils.data.Dataset OR tuple (X,y)
                                The validation dataset
        eval_interval       :   int
                                Evaluation interval for validation dataset in epochs
        early_stopping      :   float
                                Eps criterion for early stopping
        do_combined_retraining: bool
                                Specifies whether retraining with validation AND training dataset should be done
        after_backward_hook :   OPTIONAL function(model, output.data, targets.data, loss.data)
                                A hook that gets called after backward pass during training
        after_eval_hook     :   OPTIONAL function(model, output.data, targets.data, loss.data)
                                A hook that gets called after forward pass during evaluation
        eval_batch_size      :  OPTIONAL int
                                batch size used for evaluation (default: -1 == ALL)
        args                :   OPTIONAL dict
                                A dict that gets persisted and can hold arbitrary information about the trainine
        
        Return
        ------
        ummon.Trainingstate
        A dictionary containing the trainingstate
        """
        
        # simple interface: training and test data given as numpy arrays
        if type(dataloader_training) == tuple:
            dataset = Torchutils.construct_dataset_from_tuple(logger=self.logger, data_tuple=dataloader_training, train=True)
            batch = int(dataloader_training[2])
            dataloader_training = DataLoader(dataset, batch_size=batch, shuffle=True, 
                sampler=None, batch_sampler=None)
        assert isinstance(dataloader_training, torch.utils.data.DataLoader)
        assert Torchutils.check_precision(dataloader_training.dataset, self.model, self.precision)

        if validation_set is not None:
            if type(validation_set) == tuple:
                validation_set = Torchutils.construct_dataset_from_tuple(logger=self.logger, data_tuple=validation_set, train=False)
            assert isinstance(validation_set, torch.utils.data.Dataset)
            assert Torchutils.check_precision(validation_set, self.model, self.precision)
        
        # check parameters
        epochs = int(epochs)
        if epochs < 1:
            self.logger.error('Number of epochs must be > 0.', ValueError)
        eval_interval = int(eval_interval)
        early_stopping = np.int32(early_stopping)
        if early_stopping < np.iinfo(np.int32).max:
            raise NotImplementedError("Early Stopping is not implemented yet!")
        if early_stopping != np.iinfo(np.int32).max and validation_set is None:
            self.logger.error('Early stopping needs validation data.')
        do_combined_retraining = bool(do_combined_retraining)
        if do_combined_retraining:
            raise NotImplementedError("Combined retraining not implemented yet.")
        
        # COMPUTE BATCHES PER EPOCH
        batches = int(np.ceil(len(dataloader_training.dataset) / dataloader_training.batch_size))
        
<<<<<<< HEAD
=======
        # Preflight check in case model has some lazy initialization routines
        memory_baseline = Torchutils.get_memory_info()["mem"]
        testpilot = Variable(next(iter(dataloader_training))[0]).cuda() if self.use_cuda else Variable(next(iter(dataloader_training))[0])
        output = self.model(testpilot)
        self.logger.preflight(memory_baseline)
        
>>>>>>> 9677bc48
        # PRINT SOME INFORMATION ABOUT THE SCHEDULED TRAINING
        self.logger.print_problem_summary(self.model, self.criterion, self.optimizer, 
            dataloader_training, validation_set, epochs, early_stopping)
        
        for epoch in range(self.epoch, self.epoch + epochs):
            
            # TAKE TIME
            t = time.time()
            time_dict = {"loader"   : 0,
                         "model"    : 0,
                         "loss"     : 0,
                         "backprop" : 0,
                         "hooks"    : 0,
                         "total"    : 0}
            
            # ANNEAL LEARNING RATE
            if self.scheduler: 
                self.scheduler.step()
           
            # Moving average
            n, avg_training_loss, avg_training_acc = 5, None, None
            training_loss, training_acc  = np.zeros(n, dtype=np.float64), np.zeros(n, 
                dtype=np.float64)
            
            # Buffer for asynchronous model evaluation
            output_buffer = []
            
            # COMPUTE ONE EPOCH                
            for batch, data in enumerate(dataloader_training, 0):
                
                # time dataloader
                time_dict["loader"] = time_dict["loader"] + (time.time() - t)
                
                # Get the inputs
                inputs, targets = Variable(data[0]), Variable(data[1])

                # Handle cuda
                if self.use_cuda:
                    inputs, targets = inputs.cuda(), targets.cuda()
                
                # Execute Model
                output = self.model(inputs)
                
                # time model
                if self.profile and self.use_cuda: torch.cuda.synchronize()
                time_dict["model"] = time_dict["model"] + (time.time() - t)

                
                # Ensure Cuda for singular outputs
                if type(output) != tuple:
                    if targets.is_cuda or output.is_cuda:
                        output, targets = output.cuda(), targets.cuda()
                    else:
                        output, targets = output.cpu(), targets.cpu()
                    assert type(output) == torch.autograd.Variable
                else:
                    assert type(output[0]) == torch.autograd.Variable

                # Compute Loss
                loss = self.criterion(output, targets)
                
                # time loss
                if self.profile and self.use_cuda: torch.cuda.synchronize()
                time_dict["loss"] = time_dict["loss"] + (time.time() - t)
                
                # Zero the gradient    
                self.optimizer.zero_grad()
        
                # Backpropagation
                loss.backward()
                
                # time backprop
                if self.profile and self.use_cuda: torch.cuda.synchronize()
                time_dict["backprop"] = time_dict["backprop"] + (time.time() - t)
                
                # Run hooks
                if after_backward_hook is not None:
                    if type(output) != tuple:
                        after_backward_hook(self.model, output.data, targets.data, loss.cpu().data)
                    else:
                        after_backward_hook(self.model, output[0].data, targets.data, loss.cpu().data)
                
                # time hooks
                if self.profile and self.use_cuda: torch.cuda.synchronize()
                time_dict["hooks"] = time_dict["hooks"] + (time.time() - t)
                
                # Take gradient descent
                self.optimizer.step()
                
                # Running average training loss
                avg_training_loss = self._moving_average(batch, avg_training_loss, loss.cpu().data[0], training_loss)
                
                # total time
                if self.profile and self.use_cuda: torch.cuda.synchronize()
                time_dict["total"] = time_dict["total"] + (time.time() - t)
                
                # Log status
                self.logger.log_one_batch(epoch + 1, batch + 1, batches, avg_training_loss, dataloader_training.batch_size, time_dict, self.profile)
                
                # Reset time
                t = time.time()
                
                # Save output for later evaluation
                if not self.regression:
                    if type(output) != tuple:
                        output_buffer.append((output.data.clone(), targets.data.clone(), batch))
                    else:
                        output_buffer.append((output[0].data.clone(), targets.data.clone(), batch))
                else:
                    avg_training_acc = 0.
          
            
            # Log epoch
            self.logger.log_epoch(epoch + 1, batch + 1, batches, avg_training_loss, dataloader_training.batch_size, time_dict, self.profile)
            
            # MODEL VALIDATION
            if validation_set is not None and (epoch +1) % eval_interval == 0:
                # Compute Running average accuracy
                for saved_output, saved_targets, batch in output_buffer:
                    if type(saved_output) != tuple:
                        classes = Analyzer.classify(saved_output.cpu())
                    else:
                        classes = Analyzer.classify(saved_output[0].cpu())
                    acc = Analyzer.compute_accuracy(classes, saved_targets.cpu())
                    avg_training_acc = self._moving_average(batch, avg_training_acc, acc, training_acc)

                self._evaluate(epoch + 1, validation_set, avg_training_loss, avg_training_acc, 
                              dataloader_training.batch_size, dataloader_training, after_eval_hook, eval_batch_size, args)
            # CLEAN UP
            del output_buffer[:]
                
                
        return self.trainingstate
              
                
    def _evaluate(self, epoch, validation_set, avg_training_loss, avg_training_acc, 
        training_batch_size, dataloader_training, after_eval_hook, eval_batch_size, args):
        # INIT ARGS
        args = {} if args is None else args
        
        # MODEL EVALUATION
        evaluation_dict = Analyzer.evaluate(self.model, self.criterion, validation_set, self.regression, self.logger, after_eval_hook, batch_size=eval_batch_size)
        
        # UPDATE TRAININGSTATE
        self.trainingstate.update_state(epoch, self.model, self.criterion, self.optimizer, 
                     training_loss = avg_training_loss, 
                     validation_loss = evaluation_dict["loss"], 
                     training_accuracy = avg_training_acc,
                     training_batchsize = training_batch_size,
                     validation_accuracy = evaluation_dict["accuracy"], 
                     validation_batchsize = len(validation_set),
                     regression = self.regression,
                     precision = self.precision,
                     detailed_loss = evaluation_dict["detailed_loss"],
                     training_dataset = dataloader_training.dataset,
                     validation_dataset = validation_set,
                     samples_per_second = evaluation_dict["samples_per_second"],
                     args = {**args, **evaluation_dict["args[]"]})
        
        self.logger.log_evaluation(self.trainingstate, self.profile)
        
        # SAVE MODEL
        self.trainingstate.save_state(self.model_filename, self.model_keep_epochs)
        
        
    def _moving_average(self, t, ma, value, buffer):
        n = buffer.shape[0]
        if ma is None:
            moving_average = value
            buffer += value
        else:
            moving_average = ma + (value / n) - (buffer[t % n] / n)
        buffer[t % n] = value
        return moving_average
               
        
if __name__ == "__main__":
    print("This is", Trainer().name)
    <|MERGE_RESOLUTION|>--- conflicted
+++ resolved
@@ -190,15 +190,6 @@
         # COMPUTE BATCHES PER EPOCH
         batches = int(np.ceil(len(dataloader_training.dataset) / dataloader_training.batch_size))
         
-<<<<<<< HEAD
-=======
-        # Preflight check in case model has some lazy initialization routines
-        memory_baseline = Torchutils.get_memory_info()["mem"]
-        testpilot = Variable(next(iter(dataloader_training))[0]).cuda() if self.use_cuda else Variable(next(iter(dataloader_training))[0])
-        output = self.model(testpilot)
-        self.logger.preflight(memory_baseline)
-        
->>>>>>> 9677bc48
         # PRINT SOME INFORMATION ABOUT THE SCHEDULED TRAINING
         self.logger.print_problem_summary(self.model, self.criterion, self.optimizer, 
             dataloader_training, validation_set, epochs, early_stopping)
