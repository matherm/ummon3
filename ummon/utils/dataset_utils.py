import numpy as np
import torch
from torch.utils.data import DataLoader
from torch.utils.data.dataset import TensorDataset
from torch.utils.data import ConcatDataset
from ummon.datasets import *
from ummon.logger import Logger
from ummon.utils.FastDataloader import FastTensorDataLoader

from .data_utils import istensor, check_data

def gen_dataloader(dataset, batch_size=-1, has_labels=True, logger=Logger(), shuffle=True):
    """
    Does input data validation for training and validation data.
    
    Arguments
    ---------
    *dataset (torch.utils.data.Dataloader OR
                torch.utils.data.Dataset OR 
                numpy (X, y, (bs)) OR 
                torch.Tensor (X, y, (bs)) : A data structure holding the validation data.
    *batch_size (int) : The batch size
    *has_labels (bool) : Indicates whether tuple must have labels
    *logger (ummon.logger) : the logger 
    
    Return
    ------
    *dataloader (torch.utils.data.Dataloader) : Same as input or corrected versions from input.
    """
    # can be either torch.utils.data.DataLoader or torch_geometric.data.DataLoader
    local_data_loader = DataLoader
    # simple interface: training and test data given as numpy arrays
    if type(dataset) == tuple:
        data = dataset
        if len(dataset) != 1 and len(dataset) != 2 and len(dataset) != 3:
            logger.error('Training data must be provided as a tuple (X, (y), (bs)) or as PyTorch DataLoader.', TypeError)
        elif has_labels == True and len(dataset) == 3:
            #case (X, y, bs)
            batch_size = data[2]
            new_tuple = (data[0],data[1])
            torch_dataset = construct_dataset_from_tuple(new_tuple, logger=logger)
        elif has_labels == True and len(dataset) == 2:
            if type(data[1]) == int:
                #case (X, bs)
                batch_size = data[1]
                new_tuple = (data[0],)
                torch_dataset = construct_dataset_from_tuple(new_tuple, logger=logger)
            else:    
                #case (X, y)
                new_tuple = (data[0], data[1])
                torch_dataset = construct_dataset_from_tuple(new_tuple, logger=logger)
        elif has_labels == False and len(dataset) == 2:
            #case (X, bs)
            batch_size = data[1]
            new_tuple = (data[0],)
            torch_dataset = construct_dataset_from_tuple(new_tuple, logger=logger)
        elif has_labels == False and len(dataset) == 1:
            #case (X)
            new_tuple = (data[0],)
            torch_dataset = construct_dataset_from_tuple(new_tuple, logger=logger)
        else:
            logger.error('Training data must be provided as a tuple (X, y, (bs)) or as PyTorch DataLoader.',TypeError)
            

    if isinstance(dataset, np.ndarray) or istensor(dataset):
        torch_dataset = construct_dataset_from_tuple(dataset, logger=logger)

    if isinstance(dataset, torch.utils.data.Dataset):
        torch_dataset = dataset
    
    if isinstance(dataset, torch.utils.data.dataset.Dataset):
        torch_dataset = dataset
        # Check for torch_geometric Dataset
        # Since torch_geometric is not required, importing this package must not throw an error!
        try:
            import torch_geometric
            if isinstance(dataset, torch_geometric.data.Dataset):
                local_data_loader = torch_geometric.data.DataLoader
        except NameError:
            pass

    if isinstance(dataset, torch.utils.data.dataloader.DataLoader):
        return dataset

    if dataset is None:
        return dataset

    if type(dataset) == list:
        dataloader = [dataset]
    else:
        bs = len(torch_dataset) if batch_size == -1 else batch_size
<<<<<<< HEAD
        dataloader = FastTensorDataLoader(torch_dataset, batch_size=bs, shuffle=True)        
=======
        dataloader = local_data_loader(torch_dataset, batch_size=bs, shuffle=shuffle, sampler=None, batch_sampler=None)
>>>>>>> 993c5364

    return dataloader

def construct_dataset_from_tuple(data_tuple, logger=Logger()):
    """
    Constructs a dataset from a given data tuple.
        
    Valid tuples are:
        (np.ndarray, np.ndarray)
        (torch.tensor, torch.tensor)
        (np.ndarray)
        (torch.tensor)
        np.ndarray
        torch.tensor
        
    Arguments:
        * logger     : ummon.Logger
        * data_tuple : input data
        * has_labels (bool) : Indicates whether tuple must have labels (Optional)
        
    Return:
        * dataset :  torch.utils.data.Datase
    
    """
    if isinstance(data_tuple, torch.utils.data.Dataset):
        return data_tuple     

    dataset = None
       
    # SUPERVISED
    if type(data_tuple) == tuple and len(data_tuple) == 2:
        Xtr = data_tuple[0]
        ytr = data_tuple[1]
        if istensor(Xtr):
            Xtr = Xtr.detach().numpy()
        if istensor(ytr):
            ytr = ytr.detach().numpy()
        
        Xtrn, ytrn = check_data(logger, Xtr, ytr)
        
        # construct pytorch dataloader from 2-tupel
        x = torch.from_numpy(Xtrn)
        y = torch.from_numpy(ytrn)
        precision = Xtr.dtype
        if precision == np.float32:
            if ytr.dtype == np.int64:
                dataset = TensorDataset(x.float(), y.long())
            else:
                dataset = TensorDataset(x.float(), y.float())
        elif precision == np.float64:
            if ytr.dtype == np.int64:
                dataset = TensorDataset(x.double(), y.long())
            else:
                dataset = TensorDataset(x.double(), y.double())
        else:
            logger.error(str('Precision: ' + precision + ' is not supported yet.'))
    
    # UNSUPERVISED
    if (type(data_tuple) == tuple and len(data_tuple) == 1) or type(data_tuple) == np.ndarray or istensor(data_tuple):
        if type(data_tuple) == tuple:
            Xtr = data_tuple[0]
        else:            
            Xtr = data_tuple
        if istensor(Xtr):
            Xtr = Xtr.detach().numpy()
        x = torch.from_numpy(Xtr)
        precision = Xtr.dtype
        if precision == np.float32:
            dataset = UnsupTensorDataset(x.float())
        elif precision == np.float64:
            dataset = UnsupTensorDataset(x.double())
        else:
            logger.error(str('Precision: ' + precision + ' is not supported yet.'))
    
    if dataset is None:
        raise ValueError("Could not create dataset from tuple. Tuple was: " + str(type(data_tuple)))

    return dataset

def get_numerical_information(dataset):
    if dataset is None: return "---"
    assert isinstance(dataset, torch.utils.data.Dataset)
    # GET A SAMPLE
    samples = []
    labels = []
    for i in range(np.min([len(dataset), 10])):
        # e.g. dataset = [([array, array],label),([array,array],label),..]
        # e.g. dataset = [((array, array),label),((array,array),label),..]
        # e.g. *dataset = [((array, array),(label, label)),((array,array),(label, label)),..]
        # e.g. dataset = [(array, label),(array,label),..]
        # e.g. dataset = [array, array, ...]
        datapoint = dataset[i]
        if type(datapoint) == tuple:
            X, y = datapoint   # X e (tensor, tensor) , y e (label, label)
        else:
            X = datapoint
            y = 0
        samples = samples + [x.numpy() for x in list(X) if istensor(x)]

        if (type(y) == tuple) or (type(y) == list):
            for j, label in enumerate(y):
                if i == 0:
                    labels.append(list(np.asarray(label).reshape(1, -1)))
                else:
                    labels[j] = labels[j]  + list(np.asarray(label).reshape(1,-1))
        else:
            labels = labels  + list(np.asarray(y).reshape(1,-1))

    if len(samples) > 0:
        data    =  "min:"  + str(np.round(np.min(samples),1)) \
                + " max:"  + str(np.round(np.max(samples),1)) \
                + " mean:" + str(np.round(np.mean(samples),1)) \
                + " std:"  + str(np.round(np.std(samples),1))
        
        if (type(y) != tuple) and (type(y) != list):
            labels = [labels]
        for j, label in enumerate(labels):
            labels[j]   =  "min:"  + str(np.round(np.min(labels[j]),1)) \
                        + " max:"  + str(np.round(np.max(labels[j]),1)) \
                        + " mean:" + str(np.round(np.mean(labels[j]),1)) \
                        + " std:"  + str(np.round(np.std(labels[j]),1))
        
        return "\n\tStats Data:{} / Labels:{}".format(data,labels)
    else:
        return "\n\tStats Dataset:{}".format(repr(dataset))

def get_type_information(dataset):
    if dataset is None: return "---"
    assert isinstance(dataset, torch.utils.data.Dataset)
    # CASE SUPERVISED
    if type(dataset[0]) == tuple:  
        # CASE MULTIPLE INPUT
        if type(dataset[0][0]) == tuple:
            data_type = "["
            for di in dataset[0][0]:
                data_type = data_type + str(di.detach().numpy().dtype) + " "
            data_type = data_type + "]"
        else:
            data_type = str(dataset[0][0].detach().numpy().dtype)
        # CASE MULTIPLE OUTPUT
        if type(dataset[0][1]) == tuple:
            target_type = "["
            for di in dataset[0][1]:
                target_type = target_type + str(di.detach().numpy().dtype if torch.is_tensor(di)  else type(di).__name__)  + ", "
            target_type = target_type + "]"
        else:
            target_type = str(dataset[0][1].detach().numpy().dtype if torch.is_tensor(dataset[0][1]) else type(dataset[0][1]).__name__)
        return "\n\tType  IN:{} / TARGET:{}".format(data_type,target_type)
     # CASE UNSUPERVISED 
    else:
        if istensor(dataset[0]):
            data_type = str(dataset[0].detach().numpy().shape)
        else:
            data_type = repr(dataset[0])
        return "\n\tType  IN:{}".format(data_type)

def get_shape_information(dataset):
    if dataset is None: return "---"
    assert isinstance(dataset, torch.utils.data.Dataset)
    # CASE SUPERVISED
    if type(dataset[0]) == tuple:    
        # CASE MULTIPLE INPUT
        if type(dataset[0][0]) == tuple:
            data_shape = "["
            for di in dataset[0][0]:
                data_shape = data_shape + str(di.detach().numpy().shape) + " "
            data_shape = data_shape + "]"
        else:
            data_shape = str(dataset[0][0].detach().numpy().shape)
        # CASE MULTIPLE OUTPUT
        if type(dataset[0][1]) == tuple:
            target_shape = "["
            for di in dataset[0][1]:
                target_shape = target_shape + str(di.detach().numpy().shape if torch.is_tensor(di)  else type(di).__name__)  + ", "
            target_shape = target_shape + "]"
        else:
            target_shape = str(dataset[0][1].detach().numpy().shape if torch.is_tensor(dataset[0][1]) else type(dataset[0][1]).__name__ ) 
        return "\n\tShape IN:{} / TARGET:{}".format(data_shape,target_shape)
    # CASE UNSUPERVISED 
    else:
        if istensor(dataset[0]):
            data_shape = str(dataset[0].detach().numpy().shape)
        else:
            data_shape = repr(dataset[0])
        return "\n\tShape IN:{}".format(data_shape)

def get_size_information(dataset):
    if dataset is None: return "---"
    assert isinstance(dataset, torch.utils.data.Dataset)
    
    return len(dataset) if dataset is not None else 0

def get_data_information(dataset):
    if dataset is None: return "---"
    assert isinstance(dataset, torch.utils.data.Dataset)
    
    return (get_size_information(dataset), get_shape_information(dataset), get_type_information(dataset), get_numerical_information(dataset))


def get_combined_dataloader_(dataloader, merge_dataset):
    training_dataset = dataloader.dataset
    batch_size = dataloader.batch_size

    dataloader_validation = gen_dataloader(merge_dataset)
    assert isinstance(dataloader_validation, torch.utils.data.DataLoader)
    merge_dataset = dataloader_validation.dataset
    assert isinstance(merge_dataset, torch.utils.data.Dataset)

    combined_dataset = ConcatDataset([training_dataset, merge_dataset])
    
    return DataLoader(combined_dataset, batch_size=batch_size, shuffle=True, sampler=None, batch_sampler=None)
    <|MERGE_RESOLUTION|>--- conflicted
+++ resolved
@@ -28,7 +28,8 @@
     *dataloader (torch.utils.data.Dataloader) : Same as input or corrected versions from input.
     """
     # can be either torch.utils.data.DataLoader or torch_geometric.data.DataLoader
-    local_data_loader = DataLoader
+    local_data_loader = FastTensorDataLoader     
+
     # simple interface: training and test data given as numpy arrays
     if type(dataset) == tuple:
         data = dataset
@@ -89,11 +90,7 @@
         dataloader = [dataset]
     else:
         bs = len(torch_dataset) if batch_size == -1 else batch_size
-<<<<<<< HEAD
-        dataloader = FastTensorDataLoader(torch_dataset, batch_size=bs, shuffle=True)        
-=======
-        dataloader = local_data_loader(torch_dataset, batch_size=bs, shuffle=shuffle, sampler=None, batch_sampler=None)
->>>>>>> 993c5364
+        dataloader = local_data_loader(torch_dataset, batch_size=bs, shuffle=shuffle)
 
     return dataloader
 
